--- conflicted
+++ resolved
@@ -20,81 +20,27 @@
 val DEFAULT_HDR_DYNAMIC_RANGE = DynamicRange.HLG10
 val DEFAULT_HDR_IMAGE_OUTPUT = ImageOutputFormat.JPEG_ULTRA_HDR
 
-
-
 /**
  * Data layer representation for settings.
  */
-
-// 相机应用设置的数据类
 data class CameraAppSettings(
-    // 摄像头朝向：默认为后置摄像头
+    val captureMode: CaptureMode = CaptureMode.STANDARD,
     val cameraLensFacing: LensFacing = LensFacing.BACK,
-
-    // 暗黑模式：默认为系统默认设置
     val darkMode: DarkMode = DarkMode.SYSTEM,
-
-    // 闪光灯模式：默认为关闭
     val flashMode: FlashMode = FlashMode.OFF,
-
-    // 流配置：默认为多流配置（可能涉及预览流、拍照流等）
     val streamConfig: StreamConfig = StreamConfig.MULTI_STREAM,
-
-    // 宽高比：默认为16:9
     val aspectRatio: AspectRatio = AspectRatio.NINE_SIXTEEN,
-
-    // 稳定模式：默认为自动稳定
     val stabilizationMode: StabilizationMode = StabilizationMode.AUTO,
-
-    // 动态范围：默认为标准动态范围（SDR）
     val dynamicRange: DynamicRange = DynamicRange.SDR,
-
-    // 视频质量：默认为未指定，具体质量由其他设置决定
     val videoQuality: VideoQuality = VideoQuality.UNSPECIFIED,
-<<<<<<< HEAD
-
-    // 缩放比例：默认为1.0（即不缩放）
     val zoomScale: Float = 1f,
-
-    // 目标帧率：默认为自动帧率（具体值由设备或库决定）
-    val targetFrameRate: Int = TARGET_FPS_AUTO, // 假设TARGET_FPS_AUTO是一个预定义的常量
-
-    // 图像输出格式：默认为JPEG格式
-=======
-    val defaultZoomRatios: Map<LensFacing, Float> = mapOf(),
     val targetFrameRate: Int = TARGET_FPS_AUTO,
->>>>>>> 6d149a69
     val imageFormat: ImageOutputFormat = ImageOutputFormat.JPEG,
-
-    // 音频启用状态：默认为启用
     val audioEnabled: Boolean = true,
-
-    // 设备旋转：默认为自然旋转（即根据设备当前方向自动旋转）
     val deviceRotation: DeviceRotation = DeviceRotation.Natural,
-
-    // 并发摄像头模式：默认为关闭（即一次只能使用一个摄像头）
     val concurrentCameraMode: ConcurrentCameraMode = ConcurrentCameraMode.OFF,
-
-    // 最大视频时长（毫秒）：默认为无限制
     val maxVideoDurationMillis: Long = UNLIMITED_VIDEO_DURATION
 )
-//data class CameraAppSettings(
-//    val cameraLensFacing: LensFacing = LensFacing.BACK,
-//    val darkMode: DarkMode = DarkMode.SYSTEM,
-//    val flashMode: FlashMode = FlashMode.OFF,
-//    val streamConfig: StreamConfig = StreamConfig.MULTI_STREAM,
-//    val aspectRatio: AspectRatio = AspectRatio.NINE_SIXTEEN,
-//    val stabilizationMode: StabilizationMode = StabilizationMode.AUTO,
-//    val dynamicRange: DynamicRange = DynamicRange.SDR,
-//    val videoQuality: VideoQuality = VideoQuality.UNSPECIFIED,
-//    val zoomScale: Float = 1f,
-//    val targetFrameRate: Int = TARGET_FPS_AUTO,
-//    val imageFormat: ImageOutputFormat = ImageOutputFormat.JPEG,
-//    val audioEnabled: Boolean = true,
-//    val deviceRotation: DeviceRotation = DeviceRotation.Natural,
-//    val concurrentCameraMode: ConcurrentCameraMode = ConcurrentCameraMode.OFF,
-//    val maxVideoDurationMillis: Long = UNLIMITED_VIDEO_DURATION
-//)
 
 fun SystemConstraints.forCurrentLens(cameraAppSettings: CameraAppSettings): CameraConstraints? =
     perLensConstraints[cameraAppSettings.cameraLensFacing]
