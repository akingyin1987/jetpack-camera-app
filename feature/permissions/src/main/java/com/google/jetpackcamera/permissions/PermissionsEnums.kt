--- conflicted
+++ resolved
@@ -28,10 +28,7 @@
 import androidx.compose.ui.res.painterResource
 import com.google.jetpackcamera.permissions.ui.CAMERA_PERMISSION_BUTTON
 import com.google.jetpackcamera.permissions.ui.RECORD_AUDIO_PERMISSION_BUTTON
-<<<<<<< HEAD
-=======
 import com.google.jetpackcamera.permissions.ui.WRITE_EXTERNAL_STORAGE_PERMISSION_BUTTON
->>>>>>> 56c6964b
 
 const val CAMERA_PERMISSION = "android.permission.CAMERA"
 const val AUDIO_RECORD_PERMISSION = "android.permission.RECORD_AUDIO"
@@ -67,14 +64,6 @@
 
     fun getTestTag(): String
 
-<<<<<<< HEAD
-    /**
-     * 获取权限图标的资源ID。
-     *
-     * @return 权限图标的资源ID，如果未设置则返回 null
-     */
-=======
->>>>>>> 56c6964b
     @DrawableRes
     fun getDrawableResId(): Int?
 
@@ -112,9 +101,6 @@
 
         override fun getPermissionTitleResId(): Int = R.string.camera_permission_screen_title
 
-
-        override fun getTestTag(): String = CAMERA_PERMISSION_BUTTON
-
         override fun getPermissionBodyTextResId(): Int =
             R.string.camera_permission_required_rationale
 
@@ -143,8 +129,6 @@
 
         override fun getRationaleBodyTextResId(): Int? = null
 
-        override fun getTestTag(): String =RECORD_AUDIO_PERMISSION_BUTTON
-
         override fun getIconAccessibilityTextResId(): Int =
             R.string.microphone_permission_accessibility_text
     },
