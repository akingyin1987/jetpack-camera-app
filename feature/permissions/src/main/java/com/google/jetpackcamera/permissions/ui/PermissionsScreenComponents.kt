/*
 * Copyright (C) 2023 The Android Open Source Project
 *
 * Licensed under the Apache License, Version 2.0 (the "License");
 * you may not use this file except in compliance with the License.
 * You may obtain a copy of the License at
 *
 *      http://www.apache.org/licenses/LICENSE-2.0
 *
 * Unless required by applicable law or agreed to in writing, software
 * distributed under the License is distributed on an "AS IS" BASIS,
 * WITHOUT WARRANTIES OR CONDITIONS OF ANY KIND, either express or implied.
 * See the License for the specific language governing permissions and
 * limitations under the License.
 */
package com.google.jetpackcamera.permissions.ui

import androidx.compose.foundation.background
import androidx.compose.foundation.clickable
import androidx.compose.foundation.layout.Arrangement
import androidx.compose.foundation.layout.Box
import androidx.compose.foundation.layout.Column
import androidx.compose.foundation.layout.IntrinsicSize
import androidx.compose.foundation.layout.Spacer
import androidx.compose.foundation.layout.fillMaxHeight
import androidx.compose.foundation.layout.fillMaxSize
import androidx.compose.foundation.layout.fillMaxWidth
import androidx.compose.foundation.layout.height
import androidx.compose.foundation.layout.padding
import androidx.compose.foundation.layout.size
import androidx.compose.material3.Button
import androidx.compose.material3.ButtonDefaults
import androidx.compose.material3.Icon
import androidx.compose.material3.MaterialTheme
import androidx.compose.material3.Text
import androidx.compose.runtime.Composable
import androidx.compose.runtime.LaunchedEffect
import androidx.compose.ui.Alignment
import androidx.compose.ui.Modifier
import androidx.compose.ui.graphics.Color
import androidx.compose.ui.graphics.vector.ImageVector
import androidx.compose.ui.platform.testTag
import androidx.compose.ui.res.stringResource
import androidx.compose.ui.text.font.FontWeight
import androidx.compose.ui.text.style.TextAlign
import androidx.compose.ui.tooling.preview.Preview
import androidx.compose.ui.unit.dp
import com.google.accompanist.permissions.ExperimentalPermissionsApi
import com.google.accompanist.permissions.PermissionState
import com.google.accompanist.permissions.isGranted
import com.google.accompanist.permissions.rememberPermissionState
import com.google.accompanist.permissions.shouldShowRationale
import com.google.jetpackcamera.permissions.PermissionEnum
import com.google.jetpackcamera.permissions.R

/**
 * Template for a single page for the permissions Screen
 *
 * @param permissionEnum a [PermissionEnum] representing the target permission
 * @param permissionState a [PermissionState] of the target permission
 */
@OptIn(ExperimentalPermissionsApi::class)
@Composable
fun PermissionTemplate(
    modifier: Modifier = Modifier,
    permissionEnum: PermissionEnum,
    onDismissPermission: () -> Unit,
    onSkipPermission: (() -> Unit)? = null,
    onOpenAppSettings: () -> Unit
) {
    val permissionState = rememberPermissionState(permissionEnum.getPermission())

    // LaunchedEffect will skip permission enum if already granted.
    LaunchedEffect(permissionState.status) {
        if (permissionState.status.isGranted ||
            (permissionState.status.shouldShowRationale && permissionEnum.isOptional())
        ) {
            onDismissPermission()
        }
    }

    PermissionTemplate(
        modifier = modifier,
        testTag = permissionEnum.getTestTag(),
        onRequestPermission = {
            if (permissionState.status.shouldShowRationale) {
                // 打开系统设置页面，让用户手动开启权限
                onOpenAppSettings()
            } else {
<<<<<<< HEAD
                // 直接请求权限
                onRequestPermission()
=======
                permissionState.launchPermissionRequest()
>>>>>>> 6d149a69
            }
        },
        onSkipPermission = onSkipPermission,
        imageVector = permissionEnum.getImageVector()!!,
        iconAccessibilityText = stringResource(permissionEnum.getIconAccessibilityTextResId()),
        title = stringResource(permissionEnum.getPermissionTitleResId()),

        // if declined by user, must navigate to system app settings to enable permission
        bodyText =
        if (!permissionState.status.shouldShowRationale || permissionEnum.isOptional()) {
            stringResource(id = permissionEnum.getPermissionBodyTextResId())
        } else {
            stringResource(id = permissionEnum.getRationaleBodyTextResId()!!)
        },
        requestButtonText =
        if (!permissionState.status.shouldShowRationale || permissionEnum.isOptional()) {
            stringResource(id = R.string.request_permission)
        } else {
            stringResource(id = R.string.navigate_to_settings)
        }
    )
}

/**
 * Template for a Permission Screen page
 */
@Composable
fun PermissionTemplate(
    modifier: Modifier = Modifier,
    testTag: String,
    onRequestPermission: () -> Unit,
    onSkipPermission: (() -> Unit)? = null,
    imageVector: ImageVector,
    iconAccessibilityText: String,
    title: String,
    bodyText: String,
    requestButtonText: String
) {
    Column(
        modifier = modifier.background(MaterialTheme.colorScheme.primary),
        verticalArrangement = Arrangement.Bottom
    ) {
        // permission image / top half
        PermissionImage(
            modifier = Modifier
                .height(IntrinsicSize.Min)
                .align(Alignment.CenterHorizontally)
                .testTag(testTag),
            imageVector = imageVector,
            accessibilityText = iconAccessibilityText
        )
        Spacer(modifier = Modifier.fillMaxHeight(.1f))
        // bottom half
        Column(
            modifier = Modifier
                .align(Alignment.CenterHorizontally)
        ) {
            // text section
            PermissionText(title = title, bodyText = bodyText)
            Spacer(modifier = Modifier.fillMaxHeight(.1f))
            // permission button section
            PermissionButtonSection(
                modifier = Modifier
                    .testTag(REQUEST_PERMISSION_BUTTON)
                    .fillMaxWidth()
                    .align(Alignment.CenterHorizontally)
                    .height(IntrinsicSize.Min),
                requestButtonText = requestButtonText,
                onRequestPermission = onRequestPermission,
                onSkipPermission = onSkipPermission
            )
        }
        Spacer(modifier = Modifier.fillMaxHeight(.2f))
    }
}

/*
Permission UI Previews
 */
@Preview(backgroundColor = 0xFF000000, showBackground = true)
@Composable
private fun Preview_Camera_Permission_Page() {
    PermissionTemplate(
        onRequestPermission = { /*TODO*/ },
        testTag = "",
        imageVector = PermissionEnum.CAMERA.getImageVector()!!,
        iconAccessibilityText = "",
        title = stringResource(id = PermissionEnum.CAMERA.getPermissionTitleResId()),
        bodyText = stringResource(id = PermissionEnum.CAMERA.getPermissionBodyTextResId()),
        requestButtonText = stringResource(id = R.string.request_permission)
    )
}

@Preview(backgroundColor = 0xFF000000, showBackground = true)
@Composable
private fun Preview_Audio_Permission_Page() {
    PermissionTemplate(
        onRequestPermission = { /*TODO*/ },
        testTag = "",
        imageVector = PermissionEnum.RECORD_AUDIO.getImageVector()!!,
        iconAccessibilityText = "",
        title = stringResource(id = PermissionEnum.RECORD_AUDIO.getPermissionTitleResId()),
        bodyText = stringResource(id = PermissionEnum.RECORD_AUDIO.getPermissionBodyTextResId()),
        requestButtonText = stringResource(id = R.string.request_permission)
    )
}

/*
Permission UI Subcomponents
 */
@Composable
fun PermissionImage(
    modifier: Modifier = Modifier,
    imageVector: ImageVector,
    accessibilityText: String
) {
    Box(modifier = modifier) {
        Icon(
            modifier = Modifier
                .size(300.dp)
                .align(Alignment.BottomCenter),
            imageVector = imageVector,
            tint = MaterialTheme.colorScheme.onPrimary,
            contentDescription = accessibilityText
        )
    }
}

@Composable
fun PermissionButtonSection(
    modifier: Modifier = Modifier,
    onRequestPermission: () -> Unit,
    requestButtonText: String,
    //跳过权限请求按钮，可选
    onSkipPermission: (() -> Unit)?
) {
    Box(modifier = modifier) {
        // permission buttons
        Column(
            modifier = Modifier
                .align(Alignment.Center)
        ) {
            PermissionButton(
                onRequestPermission = { onRequestPermission() },
                requestButtonText = requestButtonText
            )
            Spacer(modifier = Modifier.height(20.dp))
            if (onSkipPermission != null) {
                Text(
                    modifier = Modifier
                        .align(Alignment.CenterHorizontally)
                        .clickable { onSkipPermission() },
                    text = "Maybe Later",
                    textAlign = TextAlign.Center,
                    color = MaterialTheme.colorScheme.inversePrimary
                )
            }
        }
    }
}

@Composable
fun PermissionButton(
    modifier: Modifier = Modifier,
    onRequestPermission: () -> Unit,
    requestButtonText: String
) {
    Button(
        modifier = modifier,
        colors = ButtonDefaults.buttonColors(
            containerColor = MaterialTheme.colorScheme.primaryContainer,
            contentColor = MaterialTheme.colorScheme.onPrimaryContainer
        ),
        onClick = { onRequestPermission() }
    ) {
        Text(
            modifier = Modifier.padding(10.dp),
            style = MaterialTheme.typography.titleLarge,
            fontWeight = FontWeight.SemiBold,
            text = requestButtonText
        )
    }
}

@Composable
fun PermissionText(modifier: Modifier = Modifier, title: String, bodyText: String) {
    Box(
        modifier = modifier
            .height(IntrinsicSize.Min)
    ) {
        Column(
            modifier = Modifier
                .fillMaxSize()
                .align(Alignment.Center)
        ) {
            // permission title

            PermissionTitleText(
                modifier = Modifier
                    .align(Alignment.CenterHorizontally),
                text = title,
                color = MaterialTheme.colorScheme.onPrimary
            )
            Spacer(modifier = Modifier.height(10.dp))
            // permission body text
            PermissionBodyText(
                modifier = Modifier
                    .align(Alignment.CenterHorizontally)
                    .padding(horizontal = 50.dp),
                text = bodyText,
                color = MaterialTheme.colorScheme.onPrimary
            )
        }
    }
}

@Composable
fun PermissionTitleText(modifier: Modifier = Modifier, text: String, color: Color) {
    Text(
        modifier = modifier,
        color = color,
        text = text,
        style = MaterialTheme.typography.titleLarge,
        fontWeight = FontWeight.Bold
    )
}

@Composable
fun PermissionBodyText(modifier: Modifier = Modifier, text: String, color: Color) {
    Text(
        modifier = modifier,
        color = color,
        text = text,
        style = MaterialTheme.typography.bodyLarge,
        textAlign = TextAlign.Center
    )
}<|MERGE_RESOLUTION|>--- conflicted
+++ resolved
@@ -84,15 +84,9 @@
         testTag = permissionEnum.getTestTag(),
         onRequestPermission = {
             if (permissionState.status.shouldShowRationale) {
-                // 打开系统设置页面，让用户手动开启权限
                 onOpenAppSettings()
             } else {
-<<<<<<< HEAD
-                // 直接请求权限
-                onRequestPermission()
-=======
                 permissionState.launchPermissionRequest()
->>>>>>> 6d149a69
             }
         },
         onSkipPermission = onSkipPermission,
@@ -226,7 +220,6 @@
     modifier: Modifier = Modifier,
     onRequestPermission: () -> Unit,
     requestButtonText: String,
-    //跳过权限请求按钮，可选
     onSkipPermission: (() -> Unit)?
 ) {
     Box(modifier = modifier) {
