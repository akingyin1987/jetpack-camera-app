--- conflicted
+++ resolved
@@ -16,8 +16,6 @@
 package com.google.jetpackcamera.ui
 
 import android.Manifest
-<<<<<<< HEAD
-=======
 import android.os.Build
 import androidx.compose.animation.AnimatedContentTransitionScope
 import androidx.compose.animation.core.EaseIn
@@ -25,7 +23,6 @@
 import androidx.compose.animation.core.LinearEasing
 import androidx.compose.animation.core.tween
 import androidx.compose.animation.fadeIn
->>>>>>> 6d149a69
 import androidx.compose.runtime.Composable
 import androidx.compose.runtime.LaunchedEffect
 import androidx.compose.ui.Modifier
@@ -91,9 +88,7 @@
                 shouldRequestAudioPermission = previewMode is PreviewMode.StandardMode,
                 onAllPermissionsGranted = {
                     // Pop off the permissions screen
-                    //当前权限通过，直接跳转到预览界面
                     navController.navigate(PREVIEW_ROUTE) {
-                        //将当前界面弹出栈，并包含之前的界面
                         popUpTo(PERMISSIONS_ROUTE) {
                             inclusive = true
                         }
@@ -103,8 +98,7 @@
             )
         }
 
-        composable(PREVIEW_ROUTE) {
-            //预览，当前相机权限检查，如果未通过则跳转到权限界面
+        composable(route = PREVIEW_ROUTE, enterTransition = { fadeIn() }) {
             val permissionStates = rememberMultiplePermissionsState(
                 permissions =
                 buildList {
@@ -117,7 +111,6 @@
                 }
             )
             // Automatically navigate to permissions screen when camera permission revoked
-            //只检查 相机权限，如果未通过则跳转到权限界面
             LaunchedEffect(key1 = permissionStates.permissions[0].status) {
                 if (!permissionStates.permissions[0].status.isGranted) {
                     // Pop off the preview screen
@@ -137,7 +130,23 @@
                 isDebugMode = isDebugMode
             )
         }
-        composable(SETTINGS_ROUTE) {
+        composable(
+            route = SETTINGS_ROUTE,
+            enterTransition = {
+                fadeIn(
+                    animationSpec = tween(easing = LinearEasing)
+                ) + slideIntoContainer(
+                    animationSpec = tween(easing = EaseIn),
+                    towards = AnimatedContentTransitionScope.SlideDirection.Start
+                )
+            },
+            exitTransition = {
+                slideOutOfContainer(
+                    animationSpec = tween(easing = EaseOut),
+                    towards = AnimatedContentTransitionScope.SlideDirection.End
+                )
+            }
+        ) {
             SettingsScreen(
                 versionInfo = VersionInfoHolder(
                     versionName = BuildConfig.VERSION_NAME,
