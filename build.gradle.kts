--- conflicted
+++ resolved
@@ -21,14 +21,8 @@
     alias(libs.plugins.android.test) apply false
     alias(libs.plugins.kotlin.android) apply false
     alias(libs.plugins.dagger.hilt.android) apply false
-<<<<<<< HEAD
-    alias(libs.plugins.compose.compiler) apply false
-    alias(libs.plugins.ksp) apply false
-
-=======
     alias(libs.plugins.kotlin.kapt) apply false
         alias(libs.plugins.compose.compiler) apply false
->>>>>>> 6d149a69
 }
 
 tasks.register<Copy>("installGitHooks") {
